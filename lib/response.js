--- conflicted
+++ resolved
@@ -94,12 +94,8 @@
         facebook: config.facebook,
         twitter: config.twitter,
         github: config.github,
-<<<<<<< HEAD
+        gitlab: config.gitlab,
         dropbox: config.dropbox
-=======
-        gitlab: config.gitlab,
-        dropbox: config.dropbox,
->>>>>>> b96cc4eb
     });
     res.write(content);
     res.end();
@@ -129,12 +125,8 @@
         facebook: config.facebook,
         twitter: config.twitter,
         github: config.github,
-<<<<<<< HEAD
+        gitlab: config.gitlab,
         dropbox: config.dropbox
-=======
-        gitlab: config.gitlab,
-        dropbox: config.dropbox,
->>>>>>> b96cc4eb
     });
     var buf = html;
     res.writeHead(200, {
