// external modules
var path = require('path');

// configs
var env = process.env.NODE_ENV || 'development';
var config = require(path.join(__dirname, '..', 'config.json'))[env];
var debug = process.env.DEBUG ? (process.env.DEBUG === 'true') : ((typeof config.debug === 'boolean') ? config.debug : (env === 'development'));

// url
var domain = process.env.DOMAIN || process.env.HMD_DOMAIN || config.domain || '';
var urlpath = process.env.URL_PATH || process.env.HMD_URL_PATH || config.urlpath || '';
var port = process.env.PORT || process.env.HMD_PORT || config.port || 3000;
var alloworigin = process.env.HMD_ALLOW_ORIGIN ? process.env.HMD_ALLOW_ORIGIN.split(',') : (config.alloworigin || ['localhost']);

var usessl = !!config.usessl;
var protocolusessl = (usessl === true && typeof process.env.HMD_PROTOCOL_USESSL === 'undefined' && typeof config.protocolusessl === 'undefined')
     ? true : (process.env.HMD_PROTOCOL_USESSL ? (process.env.HMD_PROTOCOL_USESSL === 'true') : !!config.protocolusessl);
var urladdport = process.env.HMD_URL_ADDPORT ? (process.env.HMD_URL_ADDPORT === 'true') : !!config.urladdport;

var usecdn = process.env.HMD_USECDN ? (process.env.HMD_USECDN === 'true') : ((typeof config.usecdn === 'boolean') ? config.usecdn : true);

var allowanonymous = process.env.HMD_ALLOW_ANONYMOUS ? (process.env.HMD_ALLOW_ANONYMOUS === 'true') : ((typeof config.allowanonymous === 'boolean') ? config.allowanonymous : true);

var allowfreeurl = process.env.HMD_ALLOW_FREEURL ? (process.env.HMD_ALLOW_FREEURL === 'true') : !!config.allowfreeurl;

// db
var dburl = config.dburl || process.env.HMD_DB_URL || process.env.DATABASE_URL;
var db = config.db || {};

// ssl path
var sslkeypath = config.sslkeypath || '';
var sslcertpath = config.sslcertpath || '';
var sslcapath = config.sslcapath || '';
var dhparampath = config.dhparampath || '';

// other path
var tmppath = config.tmppath || './tmp';
var defaultnotepath = config.defaultnotepath || './public/default.md';
var docspath = config.docspath || './public/docs';
var indexpath = config.indexpath || './public/views/index.ejs';
var hackmdpath = config.hackmdpath || './public/views/hackmd.ejs';
var errorpath = config.errorpath || './public/views/error.ejs';
var prettypath = config.prettypath || './public/views/pretty.ejs';
var slidepath = config.slidepath || './public/views/slide.ejs';

// session
var sessionname = config.sessionname || 'connect.sid';
var sessionsecret = config.sessionsecret || 'secret';
var sessionlife = config.sessionlife || 14 * 24 * 60 * 60 * 1000; //14 days

// static files
var staticcachetime = config.staticcachetime || 1 * 24 * 60 * 60 * 1000; // 1 day

// socket.io
var heartbeatinterval = config.heartbeatinterval || 5000;
var heartbeattimeout = config.heartbeattimeout || 10000;

// document
var documentmaxlength = config.documentmaxlength || 100000;

// image upload setting, available options are imgur/s3/filesystem
var imageUploadType = process.env.HMD_IMAGE_UPLOAD_TYPE || config.imageUploadType || 'imgur';

config.s3 = config.s3 || {};
var s3 = {
    accessKeyId: process.env.HMD_S3_ACCESS_KEY_ID || config.s3.accessKeyId,
    secretAccessKey: process.env.HMD_S3_SECRET_ACCESS_KEY || config.s3.secretAccessKey,
    region: process.env.HMD_S3_REGION || config.s3.region
}
var s3bucket = process.env.HMD_S3_BUCKET || config.s3.bucket;

// auth
var facebook = (process.env.HMD_FACEBOOK_CLIENTID && process.env.HMD_FACEBOOK_CLIENTSECRET) ? {
    clientID: process.env.HMD_FACEBOOK_CLIENTID,
    clientSecret: process.env.HMD_FACEBOOK_CLIENTSECRET
} : config.facebook || false;
var twitter = (process.env.HMD_TWITTER_CONSUMERKEY && process.env.HMD_TWITTER_CONSUMERSECRET) ? {
    consumerKey: process.env.HMD_TWITTER_CONSUMERKEY,
    consumerSecret: process.env.HMD_TWITTER_CONSUMERSECRET
} : config.twitter || false;
var github = (process.env.HMD_GITHUB_CLIENTID && process.env.HMD_GITHUB_CLIENTSECRET) ? {
    clientID: process.env.HMD_GITHUB_CLIENTID,
    clientSecret: process.env.HMD_GITHUB_CLIENTSECRET
} : config.github || false;
var gitlab = (process.env.HMD_GITLAB_CLIENTID && process.env.HMD_GITLAB_CLIENTSECRET) ? {
    baseURL: process.env.HMD_GITLAB_BASEURL,
    clientID: process.env.HMD_GITLAB_CLIENTID,
    clientSecret: process.env.HMD_GITLAB_CLIENTSECRET
} : config.gitlab || false;
var dropbox = (process.env.HMD_DROPBOX_CLIENTID && process.env.HMD_DROPBOX_CLIENTSECRET) ? {
    clientID: process.env.HMD_DROPBOX_CLIENTID,
    clientSecret: process.env.HMD_DROPBOX_CLIENTSECRET
} : (config.dropbox && config.dropbox.clientID && config.dropbox.clientSecret) || false;
var google = (process.env.HMD_GOOGLE_CLIENTID && process.env.HMD_GOOGLE_CLIENTSECRET) ? {
    clientID: process.env.HMD_GOOGLE_CLIENTID,
    clientSecret: process.env.HMD_GOOGLE_CLIENTSECRET
<<<<<<< HEAD
} : (config.google && config.google.clientID && config.google.clientSecret) || false;
=======
} : config.google || false;
var ldap = config.ldap || (
    process.env.HMD_LDAP_URL ||
    process.env.HMD_LDAP_BINDDN ||
    process.env.HMD_LDAP_BINDCREDENTIALS ||
    process.env.HMD_LDAP_TOKENSECRET ||
    process.env.HMD_LDAP_SEARCHBASE ||
    process.env.HMD_LDAP_SEARCHFILTER ||
    process.env.HMD_LDAP_SEARCHATTRIBUTES ||
    process.env.HMD_LDAP_PROVIDERNAME
) || false;
if (ldap == true)
    ldap = {};
if (process.env.HMD_LDAP_URL)
    ldap.url = process.env.HMD_LDAP_URL;
if (process.env.HMD_LDAP_BINDDN)
    ldap.bindDn = process.env.HMD_LDAP_BINDDN;
if (process.env.HMD_LDAP_BINDCREDENTIALS)
    ldap.bindCredentials = process.env.HMD_LDAP_BINDCREDENTIALS;
if (process.env.HMD_LDAP_TOKENSECRET)
    ldap.tokenSecret = process.env.HMD_LDAP_TOKENSECRET;
if (process.env.HMD_LDAP_SEARCHBASE)
    ldap.searchBase = process.env.HMD_LDAP_SEARCHBASE;
if (process.env.HMD_LDAP_SEARCHFILTER)
    ldap.searchFilter = process.env.HMD_LDAP_SEARCHFILTER;
if (process.env.HMD_LDAP_SEARCHATTRIBUTES)
    ldap.searchAttributes = process.env.HMD_LDAP_SEARCHATTRIBUTES;
if (process.env.HMD_LDAP_TLS_CA) {
    var ca = {
        ca: process.env.HMD_LDAP_TLS_CA
    }
    ldap.tlsOptions = ldap.tlsOptions ? Object.assign(ldap.tlsOptions, ca) : ca
}
if (process.env.HMD_LDAP_PROVIDERNAME) {
    ldap.providerName = process.env.HMD_LDAP_PROVIDERNAME;
}
>>>>>>> 3d6b3192
var imgur = process.env.HMD_IMGUR_CLIENTID || config.imgur || false;
var email = process.env.HMD_EMAIL ? (process.env.HMD_EMAIL === 'true') : !!config.email;
var allowemailregister = process.env.HMD_ALLOW_EMAIL_REGISTER ? (process.env.HMD_ALLOW_EMAIL_REGISTER === 'true') : ((typeof config.allowemailregister === 'boolean') ? config.allowemailregister : true);

function getserverurl() {
    var url = '';
    if (domain) {
        var protocol = protocolusessl ? 'https://' : 'http://';
        url = protocol + domain;
        if (urladdport && ((usessl && port != 443) || (!usessl && port != 80)))
            url += ':' + port;
    }
    if (urlpath)
        url += '/' + urlpath;
    return url;
}

var version = '0.5.0';
var minimumCompatibleVersion = '0.5.0';
var maintenance = true;
var cwd = path.join(__dirname, '..');

module.exports = {
    version: version,
    minimumCompatibleVersion: minimumCompatibleVersion,
    maintenance: maintenance,
    debug: debug,
    urlpath: urlpath,
    port: port,
    alloworigin: alloworigin,
    usessl: usessl,
    serverurl: getserverurl(),
    usecdn: usecdn,
    allowanonymous: allowanonymous,
    allowfreeurl: allowfreeurl,
    dburl: dburl,
    db: db,
    sslkeypath: path.join(cwd, sslkeypath),
    sslcertpath: path.join(cwd, sslcertpath),
    sslcapath: path.join(cwd, sslcapath),
    dhparampath: path.join(cwd, dhparampath),
    tmppath: path.join(cwd, tmppath),
    defaultnotepath: path.join(cwd, defaultnotepath),
    docspath: path.join(cwd, docspath),
    indexpath: path.join(cwd, indexpath),
    hackmdpath: path.join(cwd, hackmdpath),
    errorpath: path.join(cwd, errorpath),
    prettypath: path.join(cwd, prettypath),
    slidepath: path.join(cwd, slidepath),
    sessionname: sessionname,
    sessionsecret: sessionsecret,
    sessionlife: sessionlife,
    staticcachetime: staticcachetime,
    heartbeatinterval: heartbeatinterval,
    heartbeattimeout: heartbeattimeout,
    documentmaxlength: documentmaxlength,
    facebook: facebook,
    twitter: twitter,
    github: github,
    gitlab: gitlab,
    dropbox: dropbox,
    google: google,
    ldap: ldap,
    imgur: imgur,
    email: email,
    allowemailregister: allowemailregister,
    imageUploadType: imageUploadType,
    s3: s3,
    s3bucket: s3bucket
};<|MERGE_RESOLUTION|>--- conflicted
+++ resolved
@@ -94,10 +94,7 @@
 var google = (process.env.HMD_GOOGLE_CLIENTID && process.env.HMD_GOOGLE_CLIENTSECRET) ? {
     clientID: process.env.HMD_GOOGLE_CLIENTID,
     clientSecret: process.env.HMD_GOOGLE_CLIENTSECRET
-<<<<<<< HEAD
 } : (config.google && config.google.clientID && config.google.clientSecret) || false;
-=======
-} : config.google || false;
 var ldap = config.ldap || (
     process.env.HMD_LDAP_URL ||
     process.env.HMD_LDAP_BINDDN ||
@@ -133,7 +130,6 @@
 if (process.env.HMD_LDAP_PROVIDERNAME) {
     ldap.providerName = process.env.HMD_LDAP_PROVIDERNAME;
 }
->>>>>>> 3d6b3192
 var imgur = process.env.HMD_IMGUR_CLIENTID || config.imgur || false;
 var email = process.env.HMD_EMAIL ? (process.env.HMD_EMAIL === 'true') : !!config.email;
 var allowemailregister = process.env.HMD_ALLOW_EMAIL_REGISTER ? (process.env.HMD_ALLOW_EMAIL_REGISTER === 'true') : ((typeof config.allowemailregister === 'boolean') ? config.allowemailregister : true);
