--- conflicted
+++ resolved
@@ -5,162 +5,6 @@
 var CopyWebpackPlugin = require('copy-webpack-plugin')
 
 module.exports = {
-<<<<<<< HEAD
-    plugins: [
-        new webpack.ProvidePlugin({
-            Visibility: "visibilityjs",
-            Cookies: "js-cookie",
-            key: "keymaster",
-            $: "jquery",
-            jQuery: "jquery",
-            "window.jQuery": "jquery",
-            "moment": "moment",
-            "Handlebars": "handlebars"
-        }),
-        new webpack.optimize.OccurrenceOrderPlugin(true),
-        new webpack.optimize.CommonsChunkPlugin({
-            names: ["cover", "index", "pretty", "slide", "vendor"],
-            children: true,
-            async: true,
-            filename: '[name].js',
-            minChunks: Infinity
-        }),
-        new HtmlWebpackPlugin({
-            template: 'public/views/includes/header.ejs',
-            chunks: ['font', 'index-styles', 'index'],
-            filename: path.join(__dirname, 'public/views/build/index-header.ejs'),
-            inject: false
-        }),
-        new HtmlWebpackPlugin({
-            template: 'public/views/includes/header.ejs',
-            chunks: ['font-pack', 'index-styles-pack', 'index-styles', 'index'],
-            filename: path.join(__dirname, 'public/views/build/index-pack-header.ejs'),
-            inject: false
-        }),
-        new HtmlWebpackPlugin({
-            template: 'public/views/includes/scripts.ejs',
-            chunks: ['index'],
-            filename: path.join(__dirname, 'public/views/build/index-scripts.ejs'),
-            inject: false
-        }),
-        new HtmlWebpackPlugin({
-            template: 'public/views/includes/scripts.ejs',
-            chunks: ['common', 'index-pack'],
-            filename: path.join(__dirname, 'public/views/build/index-pack-scripts.ejs'),
-            inject: false
-        }),
-        new HtmlWebpackPlugin({
-            template: 'public/views/includes/header.ejs',
-            chunks: ['font', 'cover'],
-            filename: path.join(__dirname, 'public/views/build/cover-header.ejs'),
-            inject: false
-        }),
-        new HtmlWebpackPlugin({
-            template: 'public/views/includes/header.ejs',
-            chunks: ['font-pack', 'cover-styles-pack', 'cover'],
-            filename: path.join(__dirname, 'public/views/build/cover-pack-header.ejs'),
-            inject: false
-        }),
-        new HtmlWebpackPlugin({
-            template: 'public/views/includes/scripts.ejs',
-            chunks: ['cover'],
-            filename: path.join(__dirname, 'public/views/build/cover-scripts.ejs'),
-            inject: false
-        }),
-        new HtmlWebpackPlugin({
-            template: 'public/views/includes/scripts.ejs',
-            chunks: ['common', 'cover-pack'],
-            filename: path.join(__dirname, 'public/views/build/cover-pack-scripts.ejs'),
-            inject: false
-        }),
-        new HtmlWebpackPlugin({
-            template: 'public/views/includes/header.ejs',
-            chunks: ['font', 'pretty-styles', 'pretty'],
-            filename: path.join(__dirname, 'public/views/build/pretty-header.ejs'),
-            inject: false
-        }),
-        new HtmlWebpackPlugin({
-            template: 'public/views/includes/header.ejs',
-            chunks: ['font-pack', 'pretty-styles-pack', 'pretty-styles', 'pretty'],
-            filename: path.join(__dirname, 'public/views/build/pretty-pack-header.ejs'),
-            inject: false
-        }),
-        new HtmlWebpackPlugin({
-            template: 'public/views/includes/scripts.ejs',
-            chunks: ['pretty'],
-            filename: path.join(__dirname, 'public/views/build/pretty-scripts.ejs'),
-            inject: false
-        }),
-        new HtmlWebpackPlugin({
-            template: 'public/views/includes/scripts.ejs',
-            chunks: ['common', 'pretty-pack'],
-            filename: path.join(__dirname, 'public/views/build/pretty-pack-scripts.ejs'),
-            inject: false
-        }),
-        new HtmlWebpackPlugin({
-            template: 'public/views/includes/header.ejs',
-            chunks: ['font', 'slide-styles', 'slide'],
-            filename: path.join(__dirname, 'public/views/build/slide-header.ejs'),
-            inject: false
-        }),
-        new HtmlWebpackPlugin({
-            template: 'public/views/includes/header.ejs',
-            chunks: ['font-pack', 'slide-styles-pack', 'slide-styles', 'slide'],
-            filename: path.join(__dirname, 'public/views/build/slide-pack-header.ejs'),
-            inject: false
-        }),
-        new HtmlWebpackPlugin({
-            template: 'public/views/includes/scripts.ejs',
-            chunks: ['slide'],
-            filename: path.join(__dirname, 'public/views/build/slide-scripts.ejs'),
-            inject: false
-        }),
-        new HtmlWebpackPlugin({
-            template: 'public/views/includes/scripts.ejs',
-            chunks: ['slide-pack'],
-            filename: path.join(__dirname, 'public/views/build/slide-pack-scripts.ejs'),
-            inject: false
-        }),
-        new CopyWebpackPlugin([
-            {
-                context: path.join(__dirname, 'node_modules/mathjax'),
-                from: {
-                    glob: '**/*',
-                    dot: false
-                },
-                to: 'MathJax/'
-            },
-            {
-                context: path.join(__dirname, 'node_modules/emojify.js'),
-                from: {
-                    glob: 'dist/**/*',
-                    dot: false
-                },
-                to: 'emojify.js/'
-            },
-            {
-                context: path.join(__dirname, 'node_modules/reveal.js'),
-                from: 'js',
-                to: 'reveal.js/js'
-            },
-            {
-                context: path.join(__dirname, 'node_modules/reveal.js'),
-                from: 'css',
-                to: 'reveal.js/css'
-                },
-            {
-                context: path.join(__dirname, 'node_modules/reveal.js'),
-                from: 'lib',
-                to: 'reveal.js/lib'
-            },
-            {
-                context: path.join(__dirname, 'node_modules/reveal.js'),
-                from: 'plugin',
-                to: 'reveal.js/plugin'
-            }
-        ])
-    ],
-=======
   plugins: [
     new webpack.ProvidePlugin({
       Visibility: 'visibilityjs',
@@ -288,23 +132,33 @@
       {
         context: path.join(__dirname, 'node_modules/emojify.js'),
         from: {
-          glob: '**/*',
+          glob: 'dist/**/*',
           dot: false
         },
         to: 'emojify.js/'
       },
       {
         context: path.join(__dirname, 'node_modules/reveal.js'),
-        from: {
-          glob: '**/*',
-          dot: false
-        },
-        to: 'reveal.js/'
+        from: 'js',
+        to: 'reveal.js/js'
+      },
+      {
+        context: path.join(__dirname, 'node_modules/reveal.js'),
+        from: 'css',
+        to: 'reveal.js/css'
+      },
+      {
+        context: path.join(__dirname, 'node_modules/reveal.js'),
+        from: 'lib',
+        to: 'reveal.js/lib'
+      },
+      {
+        context: path.join(__dirname, 'node_modules/reveal.js'),
+        from: 'plugin',
+        to: 'reveal.js/plugin'
       }
     ])
   ],
->>>>>>> 5bc642d0
-
   entry: {
     font: path.join(__dirname, 'public/css/google-font.css'),
     'font-pack': path.join(__dirname, 'public/css/font.css'),
@@ -573,21 +427,13 @@
       loader: 'url?limit=10000&mimetype=image/gif'
     }]
   },
-
-<<<<<<< HEAD
-    node: {
-        fs: "empty"
-    },
-
-    quiet: false,
-    noInfo: false,
-    stats: {
-        assets: false
-    }
-};
-=======
   node: {
     fs: 'empty'
+  },
+
+  quiet: false,
+  noInfo: false,
+  stats: {
+    assets: false
   }
-}
->>>>>>> 5bc642d0
+}